--- conflicted
+++ resolved
@@ -28,8 +28,6 @@
             coro = self._task_wrapper(name, func, args, queue)
             task = asyncio.create_task(coro)
             tasks[task] = name
-<<<<<<< HEAD
-=======
         
         log.info(f"Start async run with {len(self.tasks)} runners")
         while tasks:
@@ -43,41 +41,8 @@
                 except Exception as e:
                     log.error(f"Task {name} resulted in an error: {e}\n{traceback.format_exc()}")
                     yield {'type':'task_error', 'func_name': name, 'error': f'{e}\n{traceback.format_exc()}'}
->>>>>>> 5dd5b119
 
-        while tasks or not queue.empty():
-            if not queue.empty():
-                message = await queue.get()
-                log.info(f"Found queue message: {message}")
-                # Ignore heartbeats from completed tasks
-                if message['type'] == 'heartbeat' and message['func_name'] in completed_tasks:
-                    continue
-                yield message
-            else:
-                done, _ = await asyncio.wait(
-                    list(tasks.keys()),
-                    timeout=0.1,
-                    return_when=asyncio.FIRST_COMPLETED
-                )
-                for task in done:
-                    name = tasks.pop(task)
-                    completed_tasks.add(name)
-                    try:
-                        result = await task
-                        await queue.put({'type': 'task_complete', 'func_name': name, 'result': result})
-                    except Exception as e:
-                        log.error(f"Task {name} resulted in an error: {e}\n{traceback.format_exc()}")
-                        await queue.put({'type': 'task_error', 'func_name': name, 'error': e})
-
-        # Process any remaining messages in the queue
-        while not queue.empty():
-            message = await queue.get()
-            log.info(f"Found queue message: {message}")
-            if message['type'] == 'heartbeat' and message['func_name'] in completed_tasks:
-                continue
-            yield message
-
-    async def _task_wrapper(self, name: str, func: Callable[..., Any], args: Any, queue: asyncio.Queue) -> Any:
+    async def _task_wrapper(self, name: str, func: Callable[..., Any], args: Any, callback=None) -> Any:
         """Wraps the task function to process its output and handle retries, while managing heartbeat updates."""
         async def run_func():
             if asyncio.iscoroutinefunction(func):
